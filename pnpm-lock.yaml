--- conflicted
+++ resolved
@@ -54,16 +54,11 @@
         specifier: ^10.0.0
         version: 10.2.3(chokidar@3.6.0)(typescript@5.9.3)
       '@nestjs/testing':
-<<<<<<< HEAD
-        specifier: ^11.1.9
-        version: 11.1.9(@nestjs/common@10.4.20(class-transformer@0.5.1)(class-validator@0.14.3)(reflect-metadata@0.1.14)(rxjs@7.8.2))(@nestjs/core@10.4.20)(@nestjs/platform-express@10.4.20)
-=======
         specifier: ^10.4.20
         version: 10.4.20(@nestjs/common@10.4.20(class-transformer@0.5.1)(class-validator@0.14.3)(reflect-metadata@0.1.14)(rxjs@7.8.2))(@nestjs/core@10.4.20)(@nestjs/platform-express@10.4.20)
       '@types/body-parser':
         specifier: ^1.19.6
         version: 1.19.6
->>>>>>> main
       '@types/jest':
         specifier: ^30.0.0
         version: 30.0.0
@@ -1153,7 +1148,6 @@
     peerDependencies:
       typescript: '>=4.8.2'
 
-<<<<<<< HEAD
   '@next/env@15.5.7':
     resolution: {integrity: sha512-4h6Y2NyEkIEN7Z8YxkA27pq6zTkS09bUSYC0xjd0NpwFxjnIKeZEeH591o5WECSmjpUhLn3H2QLJcDye3Uzcvg==}
 
@@ -1207,20 +1201,6 @@
     engines: {node: '>= 10'}
     cpu: [x64]
     os: [win32]
-=======
-  '@nestjs/testing@11.1.9':
-    resolution: {integrity: sha512-UFxerBDdb0RUNxQNj25pvkvNE7/vxKhXYWBt3QuwBFnYISzRIzhVlyIqLfoV5YI3zV0m0Nn4QAn1KM0zzwfEng==}
-    peerDependencies:
-      '@nestjs/common': ^11.0.0
-      '@nestjs/core': ^11.0.0
-      '@nestjs/microservices': ^11.0.0
-      '@nestjs/platform-express': ^11.0.0
-    peerDependenciesMeta:
-      '@nestjs/microservices':
-        optional: true
-      '@nestjs/platform-express':
-        optional: true
->>>>>>> dc23c7ec
 
   '@noble/hashes@1.8.0':
     resolution: {integrity: sha512-jCs9ldd7NwzpgXDIf6P3+NrHh9/sD6CQdxHyjQI+h/6rDNo88ypBxxz45UDuZHz9r3tNz7N/VInSVoVdtXEI4A==}
@@ -3223,16 +3203,13 @@
     resolution: {integrity: sha512-pCcEwRi+TKpMlxAQObHDQ56KawURgyAf6jtIY046fJ5tIv3zDe/LEIubckAO8fj6JnAxLdmWkUfNyulQ2iKdEw==}
     engines: {node: '>=14.0.0'}
 
-<<<<<<< HEAD
   has-bigints@1.1.0:
     resolution: {integrity: sha512-R3pbpkcIqv2Pm3dUwgjclDRVmWpTJW2DcMzcIhEXEx1oh/CEMObMm3KLmRJOdvhM7o4uQBnwr8pzRK2sJWIqfg==}
     engines: {node: '>= 0.4'}
-=======
   handlebars@4.7.8:
     resolution: {integrity: sha512-vafaFqs8MZkRrSX7sFVUdo3ap/eNiLnb4IakshzvP56X5Nr1iGKAIqdX6tMlm6HcNRIkr6AxO5jFEoJzzpT8aQ==}
     engines: {node: '>=0.4.7'}
     hasBin: true
->>>>>>> dc23c7ec
 
   has-flag@3.0.0:
     resolution: {integrity: sha512-sKJf1+ceQBr4SMkvQnBDNDtf4TXpVhVGateu0t918bl30FnbE2m4vNLX+VWe/dpjlb+HugGYzW7uQXH98HPEYw==}
@@ -4548,13 +4525,10 @@
     resolution: {integrity: sha512-5gTmgEY/sqK6gFXLIsQNH19lWb4ebPDLA4SdLP7dsWkIXHWlG66oPuVvXSGFPppYZz8ZDZq0dYYrbHfBCVUb1Q==}
     engines: {node: '>=12'}
 
-<<<<<<< HEAD
   pify@2.3.0:
     resolution: {integrity: sha512-udgsAY+fTnvv7kI7aaxbqwWNb0AHiB0qBO89PZKPkoTmGOgdbrHDKD+0B2X4uTfJ/FT1R09r9gTsjUjNJotuog==}
     engines: {node: '>=0.10.0'}
 
-=======
->>>>>>> dc23c7ec
   pirates@4.0.7:
     resolution: {integrity: sha512-TfySrs/5nm8fQJDcBDuUng3VOUKsd7S+zqvbOTiGXHfxX4wK31ard+hoNuvkicM/2YFzlpDgABOevKSsB4G/FA==}
     engines: {node: '>= 6'}
@@ -5492,7 +5466,6 @@
     resolution: {integrity: sha512-aZbgViZrg1QNcG+LULa7nhZpJTZSLm/mXnHXnbAbjmN5aSa0y7V+wvv6+4WaBtpISJzThKy+PIPxc1Nq1EJ9mg==}
     engines: {node: '>= 14.0.0'}
 
-<<<<<<< HEAD
   trough@2.2.0:
     resolution: {integrity: sha512-tmMpK00BjZiUyVyvrBK7knerNgmgvcV/KLVyuma/SC+TQN167GrMRciANTz09+k3zW8L8t60jWO1GpfkZdjTaw==}
 
@@ -5508,7 +5481,6 @@
   ts-md5@1.3.1:
     resolution: {integrity: sha512-DiwiXfwvcTeZ5wCE0z+2A9EseZsztaiZtGrtSaY5JOD7ekPnR/GoIVD5gXZAlK9Na9Kvpo9Waz5rW64WKAWApg==}
     engines: {node: '>=12'}
-=======
   ts-jest@29.4.6:
     resolution: {integrity: sha512-fSpWtOO/1AjSNQguk43hb/JCo16oJDnMJf3CdEGNkqsEX3t0KX96xvyX1D7PfLCpVoKu4MfVrqUkFyblYoY4lA==}
     engines: {node: ^14.15.0 || ^16.10.0 || ^18.0.0 || >=20.0.0}
@@ -5535,7 +5507,6 @@
         optional: true
       jest-util:
         optional: true
->>>>>>> dc23c7ec
 
   ts-node@10.9.2:
     resolution: {integrity: sha512-f0FFpIdcHgn8zcPSbf1dRevwt047YMnaiJM3u2w2RewrB+fob/zePZcrOyQoLMMO7aBIddLcQIEK5dYjkLnGrQ==}
@@ -7231,50 +7202,6 @@
       typescript: 5.9.3
     transitivePeerDependencies:
       - chokidar
-
-<<<<<<< HEAD
-  '@next/env@15.5.7': {}
-
-  '@next/eslint-plugin-next@15.5.7':
-    dependencies:
-      fast-glob: 3.3.1
-
-  '@next/swc-darwin-arm64@15.5.7':
-    optional: true
-
-  '@next/swc-darwin-x64@15.5.7':
-    optional: true
-
-  '@next/swc-linux-arm64-gnu@15.5.7':
-    optional: true
-
-  '@next/swc-linux-arm64-musl@15.5.7':
-    optional: true
-
-  '@next/swc-linux-x64-gnu@15.5.7':
-    optional: true
-
-  '@next/swc-linux-x64-musl@15.5.7':
-    optional: true
-
-  '@next/swc-win32-arm64-msvc@15.5.7':
-    optional: true
-
-  '@next/swc-win32-x64-msvc@15.5.7':
-    optional: true
-=======
-<<<<<<< HEAD
-  '@nestjs/testing@11.1.9(@nestjs/common@10.4.20(class-transformer@0.5.1)(class-validator@0.14.3)(reflect-metadata@0.1.14)(rxjs@7.8.2))(@nestjs/core@10.4.20)(@nestjs/platform-express@10.4.20)':
-=======
-  '@nestjs/testing@10.4.20(@nestjs/common@10.4.20(class-transformer@0.5.1)(class-validator@0.14.3)(reflect-metadata@0.1.14)(rxjs@7.8.2))(@nestjs/core@10.4.20)(@nestjs/platform-express@10.4.20)':
->>>>>>> main
-    dependencies:
-      '@nestjs/common': 10.4.20(class-transformer@0.5.1)(class-validator@0.14.3)(reflect-metadata@0.1.14)(rxjs@7.8.2)
-      '@nestjs/core': 10.4.20(@nestjs/common@10.4.20(class-transformer@0.5.1)(class-validator@0.14.3)(reflect-metadata@0.1.14)(rxjs@7.8.2))(@nestjs/platform-express@10.4.20)(encoding@0.1.13)(reflect-metadata@0.1.14)(rxjs@7.8.2)
-      tslib: 2.8.1
-    optionalDependencies:
-      '@nestjs/platform-express': 10.4.20(@nestjs/common@10.4.20(class-transformer@0.5.1)(class-validator@0.14.3)(reflect-metadata@0.1.14)(rxjs@7.8.2))(@nestjs/core@10.4.20)
->>>>>>> dc23c7ec
 
   '@noble/hashes@1.8.0': {}
 
@@ -9732,9 +9659,7 @@
       - encoding
       - supports-color
 
-<<<<<<< HEAD
   has-bigints@1.1.0: {}
-=======
   handlebars@4.7.8:
     dependencies:
       minimist: 1.2.8
@@ -9743,7 +9668,6 @@
       wordwrap: 1.0.0
     optionalDependencies:
       uglify-js: 3.19.3
->>>>>>> dc23c7ec
 
   has-flag@3.0.0: {}
 
@@ -11487,11 +11411,8 @@
 
   picomatch@4.0.3: {}
 
-<<<<<<< HEAD
   pify@2.3.0: {}
 
-=======
->>>>>>> dc23c7ec
   pirates@4.0.7: {}
 
   pkg-dir@4.2.0:
@@ -12699,7 +12620,6 @@
 
   triple-beam@1.4.1: {}
 
-<<<<<<< HEAD
   trough@2.2.0: {}
 
   ts-api-utils@2.1.0(typescript@5.9.3):
@@ -12709,7 +12629,6 @@
   ts-interface-checker@0.1.13: {}
 
   ts-md5@1.3.1: {}
-=======
   ts-jest@29.4.6(@babel/core@7.28.5)(@jest/transform@29.7.0)(@jest/types@30.2.0)(babel-jest@29.7.0(@babel/core@7.28.5))(jest-util@30.2.0)(jest@29.7.0(@types/node@20.19.25)(ts-node@10.9.2(@types/node@20.19.25)(typescript@5.9.3)))(typescript@5.9.3):
     dependencies:
       bs-logger: 0.2.6
@@ -12729,7 +12648,6 @@
       '@jest/types': 30.2.0
       babel-jest: 29.7.0(@babel/core@7.28.5)
       jest-util: 30.2.0
->>>>>>> dc23c7ec
 
   ts-node@10.9.2(@types/node@20.19.25)(typescript@5.9.3):
     dependencies:
