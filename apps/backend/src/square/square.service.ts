--- conflicted
+++ resolved
@@ -475,7 +475,6 @@
   }
 
   /**
-<<<<<<< HEAD
    * Find or create a customer in Square
    */
   async findOrCreateSquareCustomer(options: {
@@ -624,7 +623,10 @@
       }
 
       throw new BadRequestException(errorMessage);
-=======
+    }
+  }
+
+  /**
    * Verifies if a specific time slot is available in Square
    * @returns true if the slot is available, false otherwise
    */
@@ -670,7 +672,6 @@
       // This prevents Square API issues from blocking bookings
       this.logger.warn('Allowing booking to proceed despite Square verification failure');
       return true;
->>>>>>> a828960c
     }
   }
 }