import { Module } from '@nestjs/common';
import { AppointmentService } from './appointment.service';
import { AppointmentController } from './appointment.controller';
<<<<<<< HEAD
import { PrismaModule } from '../prisma/prisma.module';
import { SquareModule } from '../square/square.module';

@Module({
  imports: [PrismaModule, SquareModule],
=======
import { BookingValidationService } from './booking-validation.service';
import { SquareModule } from '../square/square.module';

@Module({
  imports: [SquareModule],
>>>>>>> a828960c
  controllers: [AppointmentController],
  providers: [AppointmentService, BookingValidationService],
  exports: [AppointmentService, BookingValidationService],
})
export class AppointmentModule {}<|MERGE_RESOLUTION|>--- conflicted
+++ resolved
@@ -1,19 +1,12 @@
 import { Module } from '@nestjs/common';
 import { AppointmentService } from './appointment.service';
 import { AppointmentController } from './appointment.controller';
-<<<<<<< HEAD
+import { BookingValidationService } from './booking-validation.service';
 import { PrismaModule } from '../prisma/prisma.module';
 import { SquareModule } from '../square/square.module';
 
 @Module({
   imports: [PrismaModule, SquareModule],
-=======
-import { BookingValidationService } from './booking-validation.service';
-import { SquareModule } from '../square/square.module';
-
-@Module({
-  imports: [SquareModule],
->>>>>>> a828960c
   controllers: [AppointmentController],
   providers: [AppointmentService, BookingValidationService],
   exports: [AppointmentService, BookingValidationService],
