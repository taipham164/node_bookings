import { Module } from '@nestjs/common';
import { AppointmentService } from './appointment.service';
import { AppointmentController } from './appointment.controller';
<<<<<<< HEAD
import { PaymentModule } from '../payment/payment.module';

@Module({
  imports: [PaymentModule],
=======
import { BookingValidationService } from './booking-validation.service';
import { SquareModule } from '../square/square.module';

@Module({
  imports: [SquareModule],
>>>>>>> a828960c
  controllers: [AppointmentController],
  providers: [AppointmentService, BookingValidationService],
  exports: [AppointmentService, BookingValidationService],
})
export class AppointmentModule {}<|MERGE_RESOLUTION|>--- conflicted
+++ resolved
@@ -1,18 +1,12 @@
 import { Module } from '@nestjs/common';
 import { AppointmentService } from './appointment.service';
 import { AppointmentController } from './appointment.controller';
-<<<<<<< HEAD
+import { BookingValidationService } from './booking-validation.service';
+import { SquareModule } from '../square/square.module';
 import { PaymentModule } from '../payment/payment.module';
 
 @Module({
-  imports: [PaymentModule],
-=======
-import { BookingValidationService } from './booking-validation.service';
-import { SquareModule } from '../square/square.module';
-
-@Module({
-  imports: [SquareModule],
->>>>>>> a828960c
+  imports: [SquareModule,PaymentModule],
   controllers: [AppointmentController],
   providers: [AppointmentService, BookingValidationService],
   exports: [AppointmentService, BookingValidationService],
