--- conflicted
+++ resolved
@@ -33,14 +33,8 @@
   "devDependencies": {
     "@nestjs/cli": "^10.0.0",
     "@nestjs/schematics": "^10.0.0",
-<<<<<<< HEAD
     "@nestjs/testing": "^10.4.20",
     "@types/jest": "^30.0.0",
-=======
-    "@nestjs/testing": "^10.0.0",
-    "@types/body-parser": "^1.19.6",
-    "@types/jest": "^29.5.2",
->>>>>>> e4adf301
     "@types/node": "^20.3.1",
     "jest": "^29.7.0",
     "prisma": "^5.7.0",
