--- conflicted
+++ resolved
@@ -32,21 +32,12 @@
   "devDependencies": {
     "@nestjs/cli": "^10.0.0",
     "@nestjs/schematics": "^10.0.0",
-<<<<<<< HEAD
     "@nestjs/testing": "^10.4.20",
     "@types/jest": "^30.0.0",
     "@types/node": "^20.3.1",
     "jest": "^29.7.0",
     "prisma": "^5.7.0",
     "ts-jest": "^29.4.6",
-=======
-    "@nestjs/testing": "^10.0.0",
-    "@types/jest": "^29.5.2",
-    "@types/node": "^20.3.1",
-    "jest": "^29.5.0",
-    "prisma": "^5.7.0",
-    "ts-jest": "^29.1.0",
->>>>>>> a828960c
     "ts-node": "^10.9.1",
     "typescript": "^5.1.3"
   },
