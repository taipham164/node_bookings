"use strict";
var __decorate = (this && this.__decorate) || function (decorators, target, key, desc) {
    var c = arguments.length, r = c < 3 ? target : desc === null ? desc = Object.getOwnPropertyDescriptor(target, key) : desc, d;
    if (typeof Reflect === "object" && typeof Reflect.decorate === "function") r = Reflect.decorate(decorators, target, key, desc);
    else for (var i = decorators.length - 1; i >= 0; i--) if (d = decorators[i]) r = (c < 3 ? d(r) : c > 3 ? d(target, key, r) : d(target, key)) || r;
    return c > 3 && r && Object.defineProperty(target, key, r), r;
};
var __metadata = (this && this.__metadata) || function (k, v) {
    if (typeof Reflect === "object" && typeof Reflect.metadata === "function") return Reflect.metadata(k, v);
};
var AppointmentService_1;
Object.defineProperty(exports, "__esModule", { value: true });
exports.AppointmentService = void 0;
const common_1 = require("@nestjs/common");
const prisma_service_1 = require("../prisma/prisma.service");
<<<<<<< HEAD
const square_service_1 = require("../square/square.service");
const booking_validation_service_1 = require("./booking-validation.service");
let AppointmentService = AppointmentService_1 = class AppointmentService {
    constructor(prisma, squareService, bookingValidationService) {
        this.prisma = prisma;
        this.squareService = squareService;
=======
const payment_service_1 = require("../payment/payment.service");
const booking_validation_service_1 = require("./booking-validation.service");
let AppointmentService = class AppointmentService {
    constructor(prisma, paymentService, bookingValidationService) {
        this.prisma = prisma;
        this.paymentService = paymentService;
>>>>>>> e4adf301
        this.bookingValidationService = bookingValidationService;
        this.logger = new common_1.Logger(AppointmentService_1.name);
    }
    async findAll() {
        return this.prisma.appointment.findMany({
            include: {
                shop: {
                    select: {
                        id: true,
                        name: true,
                        squareLocationId: true,
                    },
                },
                barber: {
                    select: {
                        id: true,
                        displayName: true,
                        squareTeamMemberId: true,
                    },
                },
                service: {
                    select: {
                        id: true,
                        name: true,
                        durationMinutes: true,
                        priceCents: true,
                    },
                },
                customer: {
                    select: {
                        id: true,
                        firstName: true,
                        lastName: true,
                        phone: true,
                        email: true,
                    },
                },
            },
            orderBy: {
                startAt: 'desc',
            },
        });
    }
    async findOne(id) {
        const appointment = await this.prisma.appointment.findUnique({
            where: { id },
            include: {
                shop: {
                    select: {
                        id: true,
                        name: true,
                        squareLocationId: true,
                    },
                },
                barber: {
                    select: {
                        id: true,
                        displayName: true,
                        squareTeamMemberId: true,
                        active: true,
                    },
                },
                service: {
                    select: {
                        id: true,
                        name: true,
                        durationMinutes: true,
                        priceCents: true,
                        squareCatalogObjectId: true,
                    },
                },
                customer: {
                    select: {
                        id: true,
                        firstName: true,
                        lastName: true,
                        phone: true,
                        email: true,
                        squareCustomerId: true,
                    },
                },
                noShowCharges: {
                    select: {
                        id: true,
                        amountCents: true,
                        squarePaymentId: true,
                        chargedAt: true,
                    },
                },
            },
        });
        if (!appointment) {
            throw new common_1.NotFoundException(`Appointment with ID ${id} not found`);
        }
        return appointment;
    }
    async create(createAppointmentDto) {
        // Run comprehensive booking validation before creating the appointment
        await this.bookingValidationService.validateBookingRequest({
            shopId: createAppointmentDto.shopId,
            serviceId: createAppointmentDto.serviceId,
            customerId: createAppointmentDto.customerId,
            barberId: createAppointmentDto.barberId,
            startAt: createAppointmentDto.startAt,
        });
        // Validate appointment times
        const startAt = new Date(createAppointmentDto.startAt);
        const endAt = new Date(createAppointmentDto.endAt);
        if (startAt >= endAt) {
            throw new common_1.BadRequestException('End time must be after start time');
        }
        if (startAt < new Date()) {
            throw new common_1.BadRequestException('Appointment cannot be scheduled in the past');
        }
        // All validations passed, create the appointment
        return this.prisma.appointment.create({
            data: {
                ...createAppointmentDto,
                startAt,
                endAt,
            },
            include: {
                shop: {
                    select: {
                        id: true,
                        name: true,
                        squareLocationId: true,
                    },
                },
                barber: {
                    select: {
                        id: true,
                        displayName: true,
                        squareTeamMemberId: true,
                    },
                },
                service: {
                    select: {
                        id: true,
                        name: true,
                        durationMinutes: true,
                        priceCents: true,
                    },
                },
                customer: {
                    select: {
                        id: true,
                        firstName: true,
                        lastName: true,
                        phone: true,
                        email: true,
                    },
                },
            },
        });
    }
    async update(id, updateAppointmentDto) {
        // Check if appointment exists
        await this.findOne(id);
        // If updating related entities, validate they exist and belong to the same shop
        if (updateAppointmentDto.shopId || updateAppointmentDto.barberId ||
            updateAppointmentDto.serviceId || updateAppointmentDto.customerId) {
            const appointment = await this.prisma.appointment.findUnique({
                where: { id },
                include: { shop: true, barber: true, service: true, customer: true },
            });
            const shopId = updateAppointmentDto.shopId || appointment.shopId;
            if (updateAppointmentDto.barberId) {
                const barber = await this.prisma.barber.findUnique({
                    where: { id: updateAppointmentDto.barberId }
                });
                if (!barber || barber.shopId !== shopId) {
                    throw new common_1.BadRequestException('Barber does not exist or belong to the specified shop');
                }
            }
            if (updateAppointmentDto.serviceId) {
                const service = await this.prisma.service.findUnique({
                    where: { id: updateAppointmentDto.serviceId }
                });
                if (!service || service.shopId !== shopId) {
                    throw new common_1.BadRequestException('Service does not exist or belong to the specified shop');
                }
            }
            if (updateAppointmentDto.customerId) {
                const customer = await this.prisma.customer.findUnique({
                    where: { id: updateAppointmentDto.customerId }
                });
                if (!customer || customer.shopId !== shopId) {
                    throw new common_1.BadRequestException('Customer does not exist or belong to the specified shop');
                }
            }
        }
        // Validate appointment times if provided
        if (updateAppointmentDto.startAt || updateAppointmentDto.endAt) {
            const appointment = await this.prisma.appointment.findUnique({ where: { id } });
            const startAt = updateAppointmentDto.startAt ? new Date(updateAppointmentDto.startAt) : appointment.startAt;
            const endAt = updateAppointmentDto.endAt ? new Date(updateAppointmentDto.endAt) : appointment.endAt;
            if (startAt >= endAt) {
                throw new common_1.BadRequestException('End time must be after start time');
            }
        }
        const updateData = { ...updateAppointmentDto };
        if (updateAppointmentDto.startAt) {
            updateData.startAt = new Date(updateAppointmentDto.startAt);
        }
        if (updateAppointmentDto.endAt) {
            updateData.endAt = new Date(updateAppointmentDto.endAt);
        }
        return this.prisma.appointment.update({
            where: { id },
            data: updateData,
            include: {
                shop: {
                    select: {
                        id: true,
                        name: true,
                        squareLocationId: true,
                    },
                },
                barber: {
                    select: {
                        id: true,
                        displayName: true,
                        squareTeamMemberId: true,
                    },
                },
                service: {
                    select: {
                        id: true,
                        name: true,
                        durationMinutes: true,
                        priceCents: true,
                    },
                },
                customer: {
                    select: {
                        id: true,
                        firstName: true,
                        lastName: true,
                        phone: true,
                        email: true,
                    },
                },
            },
        });
    }
    async remove(id) {
        // Check if appointment exists
        await this.findOne(id);
        return this.prisma.appointment.delete({
            where: { id },
        });
    }
    /**
<<<<<<< HEAD
     * Create a booking with Square integration
     * This method orchestrates the full booking flow:
     * 1. Validates entities exist
     * 2. Creates/finds Square customer
     * 3. Creates Square booking
     * 4. Creates local appointment with squareBookingId
     */
    async createBooking(createBookingDto) {
        try {
            this.logger.log(`Creating booking for customer ${createBookingDto.customerId}`);
            // 1. Load and validate all required entities
            const [shop, service, barber, customer] = await Promise.all([
                this.prisma.shop.findUnique({ where: { id: createBookingDto.shopId } }),
                this.prisma.service.findUnique({ where: { id: createBookingDto.serviceId } }),
                createBookingDto.barberId
                    ? this.prisma.barber.findUnique({ where: { id: createBookingDto.barberId } })
                    : null,
                this.prisma.customer.findUnique({ where: { id: createBookingDto.customerId } }),
            ]);
            // Validate entities exist
            if (!shop) {
                throw new common_1.NotFoundException(`Shop with ID ${createBookingDto.shopId} not found`);
            }
            if (!service) {
                throw new common_1.NotFoundException(`Service with ID ${createBookingDto.serviceId} not found`);
            }
            if (createBookingDto.barberId && !barber) {
                throw new common_1.NotFoundException(`Barber with ID ${createBookingDto.barberId} not found`);
            }
            if (!customer) {
                throw new common_1.NotFoundException(`Customer with ID ${createBookingDto.customerId} not found`);
            }
            // Validate entities belong to the same shop
            if (service.shopId !== createBookingDto.shopId) {
                throw new common_1.BadRequestException('Service does not belong to the specified shop');
            }
            if (barber && barber.shopId !== createBookingDto.shopId) {
                throw new common_1.BadRequestException('Barber does not belong to the specified shop');
            }
            if (customer.shopId !== createBookingDto.shopId) {
                throw new common_1.BadRequestException('Customer does not belong to the specified shop');
            }
            // Validate required Square IDs
            if (!shop.squareLocationId) {
                throw new common_1.BadRequestException('Shop is not linked to Square location');
            }
            if (!service.squareCatalogObjectId) {
                throw new common_1.BadRequestException('Service is not linked to Square catalog');
            }
            if (createBookingDto.barberId && barber && !barber.squareTeamMemberId) {
                throw new common_1.BadRequestException('Barber is not linked to Square team member');
            }
            // Validate start time
            const startAt = new Date(createBookingDto.startAt);
            if (startAt < new Date()) {
                throw new common_1.BadRequestException('Booking cannot be scheduled in the past');
            }
            // 2. Find or create Square customer
            this.logger.log(`Finding or creating Square customer for ${customer.firstName} ${customer.lastName}`);
            const squareCustomerId = await this.squareService.findOrCreateSquareCustomer({
                firstName: createBookingDto.customerFirstName || customer.firstName,
                lastName: createBookingDto.customerLastName || customer.lastName,
                phone: createBookingDto.customerPhone || customer.phone,
                email: createBookingDto.customerEmail || customer.email || undefined,
                existingSquareCustomerId: customer.squareCustomerId || undefined,
            });
            // Update local customer with Square customer ID if not already set
            if (!customer.squareCustomerId || customer.squareCustomerId !== squareCustomerId) {
                this.logger.log(`Updating customer ${customer.id} with Square customer ID: ${squareCustomerId}`);
                await this.prisma.customer.update({
                    where: { id: customer.id },
                    data: { squareCustomerId },
                });
            }
            // 3. Create Square booking
            this.logger.log(`Creating Square booking at ${createBookingDto.startAt}`);
            const { bookingId, booking } = await this.squareService.createSquareBooking({
                locationId: shop.squareLocationId,
                customerId: squareCustomerId,
                serviceVariationId: service.squareCatalogObjectId,
                teamMemberId: barber?.squareTeamMemberId || undefined,
                startAt: createBookingDto.startAt,
            });
            // Calculate end time
            const endAt = new Date(startAt.getTime() + service.durationMinutes * 60 * 1000);
            // 4. Create local appointment with squareBookingId
            this.logger.log(`Creating local appointment with Square booking ID: ${bookingId}`);
            const appointment = await this.prisma.appointment.create({
                data: {
                    shopId: createBookingDto.shopId,
                    serviceId: createBookingDto.serviceId,
                    barberId: createBookingDto.barberId || barber?.id,
                    customerId: createBookingDto.customerId,
                    startAt,
                    endAt,
                    squareBookingId: bookingId,
                    status: 'SCHEDULED',
                },
                include: {
                    shop: {
                        select: {
                            id: true,
                            name: true,
                            squareLocationId: true,
                        },
                    },
                    barber: {
                        select: {
                            id: true,
                            displayName: true,
                            squareTeamMemberId: true,
                        },
                    },
                    service: {
                        select: {
                            id: true,
                            name: true,
                            durationMinutes: true,
                            priceCents: true,
                        },
                    },
                    customer: {
                        select: {
                            id: true,
                            firstName: true,
                            lastName: true,
                            phone: true,
                            email: true,
                            squareCustomerId: true,
                        },
                    },
                },
            });
            this.logger.log(`Booking created successfully: appointment ${appointment.id}, Square booking ${bookingId}`);
            return appointment;
        }
        catch (error) {
            this.logger.error('Failed to create booking:', error);
            if (error instanceof common_1.NotFoundException || error instanceof common_1.BadRequestException) {
                throw error;
            }
            throw new common_1.BadRequestException(`Failed to create booking: ${error instanceof Error ? error.message : 'Unknown error'}`);
        }
=======
     * Charge a deposit for an appointment
     * This can be called when booking requires a deposit
     */
    async chargeDeposit(appointmentId, cardId, depositCents) {
        const appointment = await this.findOne(appointmentId);
        if (!appointment.customer.squareCustomerId) {
            throw new common_1.BadRequestException('Customer has no Square customer ID');
        }
        // Charge the card
        const chargeResult = await this.paymentService.chargeCustomerCard({
            amountCents: depositCents,
            currency: 'USD',
            customerId: appointment.customerId,
            squareCustomerId: appointment.customer.squareCustomerId,
            cardId,
            appointmentId,
        });
        return chargeResult;
    }
    /**
     * Charge a no-show fee for an appointment
     * This can be called when a customer doesn't show up
     */
    async chargeNoShowFee(appointmentId, cardId) {
        const appointment = await this.findOne(appointmentId);
        // Get the no-show policy for the shop
        const noShowPolicy = await this.prisma.noShowPolicy.findFirst({
            where: {
                shopId: appointment.shopId,
                enabled: true,
            },
        });
        if (!noShowPolicy) {
            throw new common_1.NotFoundException('No active no-show policy found for this shop');
        }
        if (!appointment.customer.squareCustomerId) {
            throw new common_1.BadRequestException('Customer has no Square customer ID');
        }
        // Charge the no-show fee
        const chargeResult = await this.paymentService.chargeCustomerCard({
            amountCents: noShowPolicy.feeCents,
            currency: 'USD',
            customerId: appointment.customerId,
            squareCustomerId: appointment.customer.squareCustomerId,
            cardId,
            appointmentId,
        });
        // Update appointment status to NO_SHOW
        await this.update(appointmentId, { status: 'NO_SHOW' });
        return chargeResult;
    }
    /**
     * Charge the full service price for an appointment
     * This can be called when the service is completed
     */
    async chargeFullAmount(appointmentId, cardId) {
        const appointment = await this.findOne(appointmentId);
        if (!appointment.customer.squareCustomerId) {
            throw new common_1.BadRequestException('Customer has no Square customer ID');
        }
        // Charge the full service price
        const chargeResult = await this.paymentService.chargeCustomerCard({
            amountCents: appointment.service.priceCents,
            currency: 'USD',
            customerId: appointment.customerId,
            squareCustomerId: appointment.customer.squareCustomerId,
            cardId,
            appointmentId,
        });
        return chargeResult;
    }
    /**
     * Add a payment to an appointment
     * Helper method to link an existing payment record to an appointment
     */
    async addPaymentToAppointment(appointmentId, paymentRecordId) {
        return this.paymentService.addPaymentToAppointment(appointmentId, paymentRecordId);
    }
    /**
     * Get all payments for an appointment
     */
    async getAppointmentPayments(appointmentId) {
        const appointment = await this.findOne(appointmentId);
        return this.prisma.paymentRecord.findMany({
            where: { appointmentId },
            orderBy: { createdAt: 'desc' },
        });
>>>>>>> e4adf301
    }
};
exports.AppointmentService = AppointmentService;
exports.AppointmentService = AppointmentService = AppointmentService_1 = __decorate([
    (0, common_1.Injectable)(),
    __metadata("design:paramtypes", [prisma_service_1.PrismaService,
<<<<<<< HEAD
        square_service_1.SquareService,
=======
        payment_service_1.PaymentService,
>>>>>>> e4adf301
        booking_validation_service_1.BookingValidationService])
], AppointmentService);
//# sourceMappingURL=appointment.service.js.map<|MERGE_RESOLUTION|>--- conflicted
+++ resolved
@@ -13,21 +13,14 @@
 exports.AppointmentService = void 0;
 const common_1 = require("@nestjs/common");
 const prisma_service_1 = require("../prisma/prisma.service");
-<<<<<<< HEAD
 const square_service_1 = require("../square/square.service");
+const payment_service_1 = require("../payment/payment.service");
 const booking_validation_service_1 = require("./booking-validation.service");
 let AppointmentService = AppointmentService_1 = class AppointmentService {
     constructor(prisma, squareService, bookingValidationService) {
         this.prisma = prisma;
         this.squareService = squareService;
-=======
-const payment_service_1 = require("../payment/payment.service");
-const booking_validation_service_1 = require("./booking-validation.service");
-let AppointmentService = class AppointmentService {
-    constructor(prisma, paymentService, bookingValidationService) {
-        this.prisma = prisma;
         this.paymentService = paymentService;
->>>>>>> e4adf301
         this.bookingValidationService = bookingValidationService;
         this.logger = new common_1.Logger(AppointmentService_1.name);
     }
@@ -282,7 +275,6 @@
         });
     }
     /**
-<<<<<<< HEAD
      * Create a booking with Square integration
      * This method orchestrates the full booking flow:
      * 1. Validates entities exist
@@ -426,10 +418,8 @@
             }
             throw new common_1.BadRequestException(`Failed to create booking: ${error instanceof Error ? error.message : 'Unknown error'}`);
         }
-=======
-     * Charge a deposit for an appointment
-     * This can be called when booking requires a deposit
-     */
+};
+
     async chargeDeposit(appointmentId, cardId, depositCents) {
         const appointment = await this.findOne(appointmentId);
         if (!appointment.customer.squareCustomerId) {
@@ -514,18 +504,14 @@
             where: { appointmentId },
             orderBy: { createdAt: 'desc' },
         });
->>>>>>> e4adf301
     }
 };
 exports.AppointmentService = AppointmentService;
 exports.AppointmentService = AppointmentService = AppointmentService_1 = __decorate([
     (0, common_1.Injectable)(),
     __metadata("design:paramtypes", [prisma_service_1.PrismaService,
-<<<<<<< HEAD
         square_service_1.SquareService,
-=======
         payment_service_1.PaymentService,
->>>>>>> e4adf301
         booking_validation_service_1.BookingValidationService])
 ], AppointmentService);
 //# sourceMappingURL=appointment.service.js.map