"use strict";
var __decorate = (this && this.__decorate) || function (decorators, target, key, desc) {
    var c = arguments.length, r = c < 3 ? target : desc === null ? desc = Object.getOwnPropertyDescriptor(target, key) : desc, d;
    if (typeof Reflect === "object" && typeof Reflect.decorate === "function") r = Reflect.decorate(decorators, target, key, desc);
    else for (var i = decorators.length - 1; i >= 0; i--) if (d = decorators[i]) r = (c < 3 ? d(r) : c > 3 ? d(target, key, r) : d(target, key)) || r;
    return c > 3 && r && Object.defineProperty(target, key, r), r;
};
Object.defineProperty(exports, "__esModule", { value: true });
exports.AppointmentModule = void 0;
const common_1 = require("@nestjs/common");
const appointment_service_1 = require("./appointment.service");
const appointment_controller_1 = require("./appointment.controller");
const booking_validation_service_1 = require("./booking-validation.service");
const prisma_module_1 = require("../prisma/prisma.module");
const square_module_1 = require("../square/square.module");
const payment_module_1 = require("../payment/payment.module");
let AppointmentModule = class AppointmentModule {
};
exports.AppointmentModule = AppointmentModule;
exports.AppointmentModule = AppointmentModule = __decorate([
    (0, common_1.Module)({
<<<<<<< HEAD
        imports: [prisma_module_1.PrismaModule, square_module_1.SquareModule],
=======
        imports: [square_module_1.SquareModule, payment_module_1.PaymentModule],
>>>>>>> e4adf301
        controllers: [appointment_controller_1.AppointmentController],
        providers: [appointment_service_1.AppointmentService, booking_validation_service_1.BookingValidationService],
        exports: [appointment_service_1.AppointmentService, booking_validation_service_1.BookingValidationService],
    })
], AppointmentModule);
//# sourceMappingURL=appointment.module.js.map<|MERGE_RESOLUTION|>--- conflicted
+++ resolved
@@ -19,11 +19,7 @@
 exports.AppointmentModule = AppointmentModule;
 exports.AppointmentModule = AppointmentModule = __decorate([
     (0, common_1.Module)({
-<<<<<<< HEAD
-        imports: [prisma_module_1.PrismaModule, square_module_1.SquareModule],
-=======
-        imports: [square_module_1.SquareModule, payment_module_1.PaymentModule],
->>>>>>> e4adf301
+        imports: [prisma_module_1.PrismaModule, square_module_1.SquareModule,payment_module_1.PaymentModule],
         controllers: [appointment_controller_1.AppointmentController],
         providers: [appointment_service_1.AppointmentService, booking_validation_service_1.BookingValidationService],
         exports: [appointment_service_1.AppointmentService, booking_validation_service_1.BookingValidationService],
